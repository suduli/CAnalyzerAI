--- conflicted
+++ resolved
@@ -3913,36 +3913,13 @@
     // Group elements by their status indicator parent to prevent multiple tooltips
     const statusIndicatorGroups = new Map();
     
-<<<<<<< HEAD
-    tooltipElements.forEach(element => {
+    // Filter to only apply tooltips to the innermost elements with tooltips
+    const innermostElements = this.filterToInnermostElements(tooltipElements);
+    
+    innermostElements.forEach(element => {
       // Skip if this element already has tooltip handlers
       if (element.hasAttribute('data-tooltip-initialized')) {
         return;
-=======
-    // Filter to only apply tooltips to the innermost elements with tooltips
-    const innermostElements = this.filterToInnermostElements(tooltipElements);
-    
-    innermostElements.forEach(element => {
-      const title = element.getAttribute('title');
-      element.removeAttribute('title'); // Remove default tooltip
-      
-      // Disable tooltips on parent elements to prevent duplication
-      this.disableParentTooltips(element);
-      
-      const tooltip = document.createElement('div');
-      tooltip.className = 'custom-tooltip';
-      
-      // Enhanced tooltip content for status indicators
-      if (element.classList.contains('test-status') || 
-          element.classList.contains('status-indicator') || 
-          element.id.includes('status') ||
-          element.classList.contains('status-detail') ||
-          element.classList.contains('status-help-btn')) {
-        tooltip.innerHTML = this.getEnhancedStatusTooltip(title, element);
-        tooltip.classList.add('status-tooltip');
-      } else {
-        tooltip.textContent = title;
->>>>>>> 1ab2f72f
       }
       
       // Find the closest status indicator parent
@@ -3963,20 +3940,26 @@
       element.removeAttribute('title'); // Remove default tooltip
       element.setAttribute('data-tooltip-initialized', 'true');
       
+      // Disable tooltips on parent elements to prevent duplication
+      this.disableParentTooltips(element);
+      
       element.addEventListener('mouseenter', (e) => {
-<<<<<<< HEAD
         // Stop event from bubbling to prevent nested tooltip triggers
         e.stopPropagation();
         
         // Hide any existing tooltip first
-        hideAllTooltips();
+        this.hideAllTooltips();
         
         // Create new tooltip
         const tooltip = document.createElement('div');
         tooltip.className = 'custom-tooltip';
         
         // Enhanced tooltip content for status indicators
-        if (element.classList.contains('test-status') || element.classList.contains('status-indicator') || element.id.includes('status')) {
+        if (element.classList.contains('test-status') || 
+            element.classList.contains('status-indicator') || 
+            element.id.includes('status') ||
+            element.classList.contains('status-detail') ||
+            element.classList.contains('status-help-btn')) {
           tooltip.innerHTML = this.getEnhancedStatusTooltip(title, element);
           tooltip.classList.add('status-tooltip');
         } else {
@@ -4013,11 +3996,6 @@
         currentTooltip = tooltip;
         
         // Position and show tooltip
-=======
-        // Ensure no other tooltips are visible
-        this.hideAllTooltips();
-        
->>>>>>> 1ab2f72f
         const rect = element.getBoundingClientRect();
         tooltip.style.left = rect.left + rect.width / 2 - tooltip.offsetWidth / 2 + 'px';
         tooltip.style.top = rect.top - tooltip.offsetHeight - 8 + 'px';
@@ -4030,13 +4008,13 @@
       });
       
       element.addEventListener('mouseleave', () => {
-        hideAllTooltips();
+        this.hideAllTooltips();
       });
     });
     
     // Also hide tooltips when scrolling or clicking elsewhere
-    document.addEventListener('scroll', hideAllTooltips, { passive: true });
-    document.addEventListener('click', hideAllTooltips);
+    document.addEventListener('scroll', () => this.hideAllTooltips(), { passive: true });
+    document.addEventListener('click', () => this.hideAllTooltips());
   }
 
   // Filter elements to only include innermost elements with tooltips
